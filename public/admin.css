:root {
  --bg: #f5f7fa;
  --text: #212529;
  --hero-start: #4e74ff;
  --hero-end: #6f99ff;
  --card-bg: #fff;
  --field-bg: #fff;
  --shadow: 0 6px 18px rgba(0,0,0,.05);
  --list-hover: rgba(0,0,0,.03);
  --border: #dee2e6;
}

[data-theme="dark"] {
  --bg: #121212;
  --text: #e9ecef;
  --hero-start: #343a40;
  --hero-end: #495057;
  --card-bg: #1e1e1e;
  --field-bg: #c4c4c4;
  --shadow: 0 6px 18px rgba(0,0,0,.4);
  --list-hover: rgba(255,255,255,.03);
  --border: #444;
}

/* Global */
body {
  background: var(--bg);
  color: var(--text);
  min-height: 100vh;
  display: flex;
  flex-direction: column;
  position: relative; /* För positionering av språkval */
}
h1, h2 {
  font-weight: 600;
}

/* Hero */
.hero {
  background: linear-gradient(135deg, var(--hero-start), var(--hero-end));
  color: #fff;
  border-radius: .7rem;
  padding: 1.5rem 2rem;
  box-shadow: 0 8px 24px rgba(0,0,0,.12);
  margin-bottom: 2rem;
}

/* Theme toggle */

/* Container for theme toggle and language select */
.top-controls {
  position: absolute;
  top: 30px;
  right: 22px;
  z-index: 1000;
  display: flex;
  align-items: center;
  gap: 10px;
}

.theme-switch {
  position: static;
}

/* Språkval dropdown placerad under theme-switch */
.language-select {
  width: 60px;
  max-width: 80px;
  font-weight: 600;
  font-size: 0.8rem;
  padding: 2px 6px;
  border: 1px solid var(--text);
  border-radius: 4px;
  background: transparent;
  cursor: pointer;
  -webkit-appearance: none;
  -moz-appearance: none;
  appearance: none;
  box-sizing: border-box;
  line-height: 1.2;
}

/* Ta bort Bootstrap-pil om form-select klassen används */
.language-select.form-select {
  background-image: none !important;
  background-color: transparent !important;
  padding-right: 0.5rem !important;
  border: 1px solid var(--text);
  border-radius: 4px;
  -webkit-appearance: none !important;
  -moz-appearance: none !important;
  appearance: none !important;
  cursor: pointer;
  height: auto !important;
  font-size: 0.5rem !important;
}

/* Ta bort pil i Internet Explorer */
.language-select select::-ms-expand {
  display: none;
}

/* Cards */
.card-shadow {
  background: var(--card-bg);
  border: none;
  border-radius: .7rem;
  box-shadow: var(--shadow);
}
.card-shadow .card-header {
  background: var(--card-bg);
  border-bottom: none;
  font-weight: 600;
}

/* Dark mode adjustment for analytics board headers */
[data-theme="dark"] .card-shadow .card-header {
  background-color: #2c2c2c;
  color: var(--text);
}

/* List items */
.list-group-item {
  background: var(--card-bg);
  color: var(--text);
  transition: background .15s ease;
}
.list-group-item:hover {
  background: var(--list-hover);
}

/* Input fields */
.form-control,
.form-select {
  background: var(--field-bg);
  color: #000;
  border-color: var(--border);
}
[data-theme="dark"] .form-control,
[data-theme="dark"] .form-select {
  color: #000;
}

/* Buttons with icon */
.btn-icon {
  width: 34px;
  height: 34px;
  display: flex;
  justify-content: center;
  align-items: center;
  padding: 0;
}

/* Completed task style */
.task-done {
  text-decoration: line-through;
  opacity: .6;
}

/* Task date color adjustment */
.task-date {
  color: #6c757d;
}
[data-theme="dark"] .task-date {
  color: var(--text);
}

/* Oversized checkboxes */
.form-check-input {
  appearance: auto;
  -webkit-appearance: checkbox;
  -moz-appearance: checkbox;
  width: 1.4rem;
  height: 1.4rem;
  border-radius: 0.25rem !important;
  border: 1px solid var(--text);
}

/* Responsive adjustments */
@media (max-width: 576px) {
  .top-controls {
    top: 25px;
    right: 15px;
  }
  .language-select {
    width: 70px;
  }
}

/* Calendar */
#taskCalendar table {
  table-layout: fixed;
  background: var(--card-bg);
  color: var(--text);
}
#taskCalendar th,
#taskCalendar td {
  border-color: var(--border);
<<<<<<< HEAD
  background: var(--field-bg);
  color: #000;
=======
>>>>>>> b3958367
}
#taskCalendar td {
  height: 100px;
  vertical-align: top;
  font-size: 0.8rem;
}

/* Ensure calendar header text is white in dark mode */
[data-theme="dark"] #calTitle {
  color: #fff;
}<|MERGE_RESOLUTION|>--- conflicted
+++ resolved
@@ -196,11 +196,9 @@
 #taskCalendar th,
 #taskCalendar td {
   border-color: var(--border);
-<<<<<<< HEAD
+
   background: var(--field-bg);
   color: #000;
-=======
->>>>>>> b3958367
 }
 #taskCalendar td {
   height: 100px;
